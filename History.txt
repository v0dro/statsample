--- conflicted
+++ resolved
@@ -1,4 +1,7 @@
-<<<<<<< HEAD
+=== 2.0.0 / 2015-06-14
+  * Added dependency on daru and replaced Statsample::Vector and Dataset with
+    Daru::Vector and Daru::DataFrame.
+
 === 1.5.0 / 2015-06-11
   * Made sure all methods work properly with and without GSL.
   * Statsample works with either rb-gsl or gsl-nmatrix.
@@ -6,10 +9,6 @@
     :nominal to only :numeric and :object. :numeric replaces :ordinal/:scale
     and :object replaces :nominal. Methods for creating the older data types still
     exist, but throw a warning prodding the user to use the new methods.
-=======
-=== 1.5.0
-  * Added dependency on daru and replaced Statsample::Vector and Dataset with Daru::Vector and Daru::DataFrame.
->>>>>>> 50ade90a
 
 === 1.4.3 / 2015-04-27
   * Removed rb-gsl dependency.
